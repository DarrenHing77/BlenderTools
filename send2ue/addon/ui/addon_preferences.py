--- conflicted
+++ resolved
@@ -244,18 +244,15 @@
         :param layout: The layout container for this tab.
         """
 
+        # Add Asset Affixes
         column = layout.column()
         row = column.split(factor=0.3)
-
         row.prop(properties, 'add_asset_name_affixes')
-<<<<<<< HEAD
         if properties.add_asset_name_affixes:
             row.label(text='Warning: This will rename the exported assets, which could potentially break existing references.',
                 icon='ERROR')
 
-=======
         # Static Mesh Affix
->>>>>>> ad83e031
         row = layout.row()
         row.alert = properties.incorrect_static_mesh_name_affix
         row.prop(self, 'static_mesh_name_affix')
