--- conflicted
+++ resolved
@@ -379,53 +379,6 @@
             return False
     return True
 
-<<<<<<< HEAD
-def show_asset_affix_message(properties, property_name):    
-    """
-    This function returns a validation message about the affix property passed in.
-    
-    :param object properties: The property group that contains variables that maintain the addons correct state.
-    :param str property_name: Property name to check
-    :return str: The message from validation
-    """
-
-    message = ""
-    invalid_affix = getattr(properties, property_name)
-
-    if invalid_affix:
-        message = f'The affix must not be empty and either start or end with an underscore _ character (e.g. Prefix_ or _Suffix).'
-    
-    return message
-
-def validate_asset_affixes(self, context):
-    """
-    This function is called every time the unreal affix text field is updated.
-
-    :param object self: This is a reference to the property group class this functions in appended to.
-    :param object value: The value of the property group class this update function is assigned to.
-    """
-
-    self.incorrect_static_mesh_name_affix = is_invalid_asset_affix_format(self.static_mesh_name_affix)
-    self.incorrect_texture_name_affix = is_invalid_asset_affix_format(self.texture_name_affix)
-    self.incorrect_material_name_affix = is_invalid_asset_affix_format(self.material_name_affix)
-    self.incorrect_skeletal_mesh_name_affix = is_invalid_asset_affix_format(self.skeletal_mesh_name_affix)
-    self.incorrect_skeleton_name_affix = is_invalid_asset_affix_format(self.skeleton_name_affix)
-    self.incorrect_physics_asset_name_affix = is_invalid_asset_affix_format(self.physics_asset_name_affix)
-    self.incorrect_animation_sequence_name_affix = is_invalid_asset_affix_format(self.animation_sequence_name_affix)
-
-def is_invalid_asset_affix_format(affix_value):
-    """
-    Checks whether the given value is an invalid asset name affix.
-
-    :param str affix_value: The value of the affix.
-    """
-
-    is_empty = not affix_value
-    no_underscore = not affix_value.startswith("_") and not affix_value.endswith("_")
-    both_underscores = affix_value.startswith("_") and affix_value.endswith("_")
-
-    return is_empty or no_underscore or both_underscores
-=======
 
 def validate_file_permissions(folder_path, properties, ui=False):
     """
@@ -454,4 +407,52 @@
         os.remove(full_path)
 
     return True
->>>>>>> 1d99f211
+
+
+def show_asset_affix_message(properties, property_name):    
+    """
+    This function returns a validation message about the affix property passed in.
+    
+    :param object properties: The property group that contains variables that maintain the addons correct state.
+    :param str property_name: Property name to check
+    :return str: The message from validation
+    """
+
+    message = ""
+    invalid_affix = getattr(properties, property_name)
+
+    if invalid_affix:
+        message = f'The affix must not be empty and either start or end with an underscore _ character (e.g. Prefix_ or _Suffix).'
+    
+    return message
+
+
+def validate_asset_affixes(self, context):
+    """
+    This function is called every time the unreal affix text field is updated.
+
+    :param object self: This is a reference to the property group class this functions in appended to.
+    :param object value: The value of the property group class this update function is assigned to.
+    """
+
+    self.incorrect_static_mesh_name_affix = is_invalid_asset_affix_format(self.static_mesh_name_affix)
+    self.incorrect_texture_name_affix = is_invalid_asset_affix_format(self.texture_name_affix)
+    self.incorrect_material_name_affix = is_invalid_asset_affix_format(self.material_name_affix)
+    self.incorrect_skeletal_mesh_name_affix = is_invalid_asset_affix_format(self.skeletal_mesh_name_affix)
+    self.incorrect_skeleton_name_affix = is_invalid_asset_affix_format(self.skeleton_name_affix)
+    self.incorrect_physics_asset_name_affix = is_invalid_asset_affix_format(self.physics_asset_name_affix)
+    self.incorrect_animation_sequence_name_affix = is_invalid_asset_affix_format(self.animation_sequence_name_affix)
+
+
+def is_invalid_asset_affix_format(affix_value):
+    """
+    Checks whether the given value is an invalid asset name affix.
+
+    :param str affix_value: The value of the affix.
+    """
+
+    is_empty = not affix_value
+    no_underscore = not affix_value.startswith("_") and not affix_value.endswith("_")
+    both_underscores = affix_value.startswith("_") and affix_value.endswith("_")
+
+    return is_empty or no_underscore or both_underscores